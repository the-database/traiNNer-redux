import os
import shutil
from collections import OrderedDict
from os import path as osp
from typing import Any

import torch
from torch import Tensor, nn
from torch.cuda.amp import GradScaler
from torch.optim import Optimizer
from torch.utils.data import DataLoader
from torch.utils.tensorboard.writer import SummaryWriter
from tqdm import tqdm

from traiNNer.archs import build_network
from traiNNer.archs.arch_info import ARCHS_WITHOUT_FP16
from traiNNer.data.base_dataset import BaseDataset
from traiNNer.losses import build_loss
from traiNNer.losses.loss_util import get_refined_artifact_map
from traiNNer.metrics import calculate_metric
from traiNNer.models.base_model import BaseModel
from traiNNer.utils import get_root_logger, imwrite, tensor2img
from traiNNer.utils.options import struct2dict
from traiNNer.utils.redux_options import ReduxOptions
from traiNNer.utils.types import DataFeed


class SRModel(BaseModel):
    """Base SR model for single image super-resolution."""

    def __init__(self, opt: ReduxOptions) -> None:
        super().__init__(opt)

        # define network
        self.net_g = build_network({**opt.network_g, "scale": opt.scale})
        self.net_g = self.model_to_device(self.net_g)
        # self.print_network(self.net_g)

        # load pretrained models
        if self.opt.path.pretrain_network_g is not None:
            self.load_network(
                self.net_g,
                self.opt.path.pretrain_network_g,
                self.opt.path.strict_load_g,
                self.opt.path.param_key_g,
            )

        self.lq: Tensor | None = None
        self.gt: Tensor | None = None
        self.output: Tensor | None = None
        logger = get_root_logger()

        # use amp
        self.use_amp = self.opt.use_amp
        self.amp_dtype = torch.bfloat16 if self.opt.amp_bf16 else torch.float16

        if self.use_amp:
            if self.amp_dtype == torch.bfloat16 and not torch.cuda.is_bf16_supported():
                logger.warning(
                    "bf16 was enabled for AMP but the current GPU does not support bf16. Falling back to float16 for AMP. Disable bf16 to hide this warning (amp_bf16: false)."
                )
                self.amp_dtype = torch.float16

            network_g_name = opt.network_g["type"]
            if (
                self.amp_dtype == torch.float16
                and network_g_name.lower() in ARCHS_WITHOUT_FP16
            ):
                if torch.cuda.is_bf16_supported():
                    logger.warning(
                        "AMP with fp16 was enabled but network_g [bold]%s[/bold] does not support fp16. Falling back to bf16.",
                        network_g_name,
                        extra={"markup": True},
                    )
                    self.amp_dtype = torch.bfloat16
                else:
                    logger.warning(
                        "AMP with fp16 was enabled but network_g [bold]%s[/bold] does not support fp16. Disabling AMP.",
                        network_g_name,
                        extra={"markup": True},
                    )
                    self.use_amp = False
        elif self.amp_dtype == torch.bfloat16:
            logger.warning(
                "bf16 was enabled without AMP and will have no effect. Enable AMP to use bf16 (use_amp: true)."
            )

        if self.use_amp:
            logger.info(
                "Using Automatic Mixed Precision (AMP) with fp32 and %s.",
                "bf16" if self.amp_dtype == torch.bfloat16 else "fp16",
            )

        if self.opt.fast_matmul:
            logger.info(
                "Fast matrix multiplication and convolution operations (fast_matmul) enabled, trading precision for performance."
            )

        if self.is_train and self.opt.train:
            # define network net_d if GAN is enabled
            self.has_gan = False
            gan_opt = self.opt.train.gan_opt
            if gan_opt:
                if gan_opt.get("loss_weight", 0) > 0:
                    self.has_gan = True

            self.net_d = None
            if self.has_gan:
                if self.opt.train.optim_d is None:
                    raise ValueError(
                        "GAN loss requires discriminator optimizer (optim_d). Define optim_d or disable GAN loss."
                    )
                if self.opt.network_d is None:
                    raise ValueError(
                        "GAN loss requires discriminator network (network_d). Define network_d or disable GAN loss."
                    )
                else:
                    self.net_d = build_network(self.opt.network_d)
                    self.net_d = self.model_to_device(self.net_d)
                    # self.print_network(self.net_d)

                    # load pretrained models
                    if self.opt.path.pretrain_network_d is not None:
                        self.load_network(
                            self.net_d,
                            self.opt.path.pretrain_network_d,
                            self.opt.path.strict_load_d,
                            self.opt.path.param_key_d,
                        )

            self.cri_pix = None
            self.cri_mssim = None
            self.cri_ldl = None
            self.cri_dists = None
            self.cri_perceptual = None
            self.cri_contextual = None
            self.cri_color = None
            self.cri_luma = None
            self.cri_hsluv = None
            self.cri_gan = None
            self.cri_avg = None
            self.cri_bicubic = None

            self.ema_decay = 0
            self.net_g_ema: nn.Module | None = None

            self.optimizer_g: Optimizer | None = None
            self.optimizer_d: Optimizer | None = None

            self.init_training_settings()

    def init_training_settings(self) -> None:
        self.net_g.train()
        if self.net_d is not None:
            self.net_d.train()

        train_opt = self.opt.train
        assert train_opt is not None

        logger = get_root_logger()

        self.scaler_g = GradScaler(enabled=self.use_amp)
        self.scaler_d = GradScaler(enabled=self.use_amp)

        self.ema_decay = train_opt.ema_decay
        if self.ema_decay > 0:
            logger.info(
                "Using Exponential Moving Average (EMA) with decay: %s.", self.ema_decay
            )
            # define network net_g with Exponential Moving Average (EMA)
            # net_g_ema is used only for testing on one GPU and saving
            # There is no need to wrap with DistributedDataParallel
            self.net_g_ema = build_network(
                {**self.opt.network_g, "scale": self.opt.scale}
            ).to(self.device)
            # load pretrained model
            if self.opt.path.pretrain_network_g_ema is not None:
                self.load_network(
                    self.net_g_ema,
                    self.opt.path.pretrain_network_g_ema,
                    self.opt.path.strict_load_g,
                    "params_ema",
                )
            else:
                self.model_ema(0)  # copy net_g weight
            self.net_g_ema.eval()

        # define losses
        if train_opt.pixel_opt:
            if train_opt.pixel_opt.get("loss_weight", 0) > 0:
                self.cri_pix = build_loss(train_opt.pixel_opt).to(self.device)

        if train_opt.mssim_opt:
            if train_opt.mssim_opt.get("loss_weight", 0) > 0:
                self.cri_mssim = build_loss(train_opt.mssim_opt).to(self.device)

        if train_opt.ldl_opt:
            if train_opt.ldl_opt.get("loss_weight", 0) > 0:
                self.cri_ldl = build_loss(train_opt.ldl_opt).to(self.device)

        if train_opt.perceptual_opt:
            if (
                train_opt.perceptual_opt.get("perceptual_weight", 0) > 0
                or train_opt.perceptual_opt.get("style_weight", 0) > 0
            ):
                self.cri_perceptual = build_loss(train_opt.perceptual_opt).to(
                    self.device
                )

        if train_opt.dists_opt:
            if train_opt.dists_opt.get("loss_weight", 0) > 0:
                self.cri_dists = build_loss(train_opt.dists_opt).to(self.device)

        if train_opt.contextual_opt:
            if train_opt.contextual_opt.get("loss_weight", 0) > 0:
                self.cri_contextual = build_loss(train_opt.contextual_opt).to(
                    self.device
                )

        if train_opt.color_opt:
            if train_opt.color_opt.get("loss_weight", 0) > 0:
                self.cri_color = build_loss(train_opt.color_opt).to(self.device)

        if train_opt.luma_opt:
            if train_opt.luma_opt.get("loss_weight", 0) > 0:
                self.cri_luma = build_loss(train_opt.luma_opt).to(self.device)

        if train_opt.hsluv_opt:
            if train_opt.hsluv_opt.get("loss_weight", 0) > 0:
                self.cri_hsluv = build_loss(train_opt.hsluv_opt).to(self.device)

        if train_opt.avg_opt:
            if train_opt.avg_opt.get("loss_weight", 0) > 0:
                self.cri_avg = build_loss(train_opt.avg_opt).to(self.device)

        if train_opt.bicubic_opt:
            if train_opt.bicubic_opt.get("loss_weight", 0) > 0:
                self.cri_bicubic = build_loss(train_opt.bicubic_opt).to(self.device)

        if train_opt.gan_opt:
            if train_opt.gan_opt.get("loss_weight", 0) > 0:
                self.cri_gan = build_loss(train_opt.gan_opt).to(self.device)
        else:
            self.cri_gan = None

        if not self.has_gan:
            # warn that discriminator network / optimizer won't be used if enabled
            if self.opt.network_d is not None:
                logger.warning(
                    "Discriminator network (network_d) is defined but GAN loss is disabled. Discriminator network will have no effect."
                )

            if train_opt.optim_d is not None:
                logger.warning(
                    "Discriminator optimizer (optim_d) is defined but GAN loss is disabled. Discriminator optimizer will have no effect."
                )

        # setup batch augmentations
        self.setup_batchaug()

        # set up optimizers and schedulers
        self.setup_optimizers()
        self.setup_schedulers()

    def setup_optimizers(self) -> None:
        train_opt = self.opt.train
        assert train_opt is not None
        optim_params = []
        for k, v in self.net_g.named_parameters():
            if v.requires_grad:
                optim_params.append(v)
            else:
                logger = get_root_logger()
                logger.warning("Params %s will not be optimized.", k)

        optim_g_opts = struct2dict(train_opt.optim_g)
        optim_type = optim_g_opts.pop("type")
        self.optimizer_g = self.get_optimizer(optim_type, optim_params, **optim_g_opts)
        self.optimizers.append(self.optimizer_g)
        self.optimizers_skipped.append(False)

        # optimizer d
        if self.net_d is not None:
            assert train_opt.optim_d is not None
            optim_d_opts = struct2dict(train_opt.optim_d)
            optim_type = optim_d_opts.pop("type")
            self.optimizer_d = self.get_optimizer(
                optim_type, self.net_d.parameters(), **optim_d_opts
            )
            self.optimizers.append(self.optimizer_d)
            self.optimizers_skipped.append(False)

    def feed_data(self, data: DataFeed) -> None:
        assert "lq" in data
        self.lq = data["lq"].to(self.device)
        if "gt" in data:
            self.gt = data["gt"].to(self.device)

        # moa
        if self.is_train and self.batch_augment and self.gt is not None:
            self.gt, self.lq = self.batch_augment(self.gt, self.lq)

    def optimize_parameters(self, current_iter: int) -> None:
        # https://github.com/Corpsecreate/neosr/blob/2ee3e7fe5ce485e070744158d4e31b8419103db0/neosr/models/default.py#L328

        assert self.optimizer_g is not None
        assert self.lq is not None
        assert self.gt is not None
        assert self.scaler_d is not None
        assert self.scaler_g is not None

        # optimize net_d
        if self.net_d is not None:
            for p in self.net_d.parameters():
                p.requires_grad = False

        n_samples = self.gt.shape[0]
        self.loss_samples += n_samples

        with torch.autocast(
            device_type=self.device.type, dtype=self.amp_dtype, enabled=self.use_amp
        ):
            self.output = self.net_g(self.lq)
            assert isinstance(self.output, Tensor)
            l_g_total = torch.tensor(0.0, device=self.output.device)
            loss_dict = OrderedDict()
            # pixel loss
            if self.cri_pix:
                l_g_pix = self.cri_pix(self.output, self.gt)
                l_g_total += l_g_pix
                loss_dict["l_g_pix"] = l_g_pix
            if self.cri_mssim:
                l_g_mssim = self.cri_mssim(self.output, self.gt)
                l_g_total += l_g_mssim
                loss_dict["l_g_mssim"] = l_g_mssim
            if self.cri_ldl:
                assert self.net_g_ema is not None
                # TODO support LDL without ema
                pixel_weight = get_refined_artifact_map(
                    self.gt, self.output, self.net_g_ema(self.lq), 7
                )
                l_g_ldl = self.cri_ldl(
                    torch.mul(pixel_weight, self.output),
                    torch.mul(pixel_weight, self.gt),
                )
                l_g_total += l_g_ldl
                loss_dict["l_g_ldl"] = l_g_ldl
            # perceptual loss
            if self.cri_perceptual:
                l_g_percep, l_g_style = self.cri_perceptual(self.output, self.gt)
                if l_g_percep is not None:
                    l_g_total += l_g_percep
                    loss_dict["l_g_percep"] = l_g_percep
                if l_g_style is not None:
                    l_g_total += l_g_style
                    loss_dict["l_g_style"] = l_g_style
            # dists loss
            if self.cri_dists:
                l_g_dists = self.cri_dists(self.output, self.gt)
                l_g_total += l_g_dists
                loss_dict["l_g_dists"] = l_g_dists
            # contextual loss
            if self.cri_contextual:
                l_g_contextual = self.cri_contextual(self.output, self.gt)
                l_g_total += l_g_contextual
                loss_dict["l_g_contextual"] = l_g_contextual
            # color loss
            if self.cri_color:
                l_g_color = self.cri_color(self.output, self.gt)
                l_g_total += l_g_color
                loss_dict["l_g_color"] = l_g_color
            # luma loss
            if self.cri_luma:
                l_g_luma = self.cri_luma(self.output, self.gt)
                l_g_total += l_g_luma
                loss_dict["l_g_luma"] = l_g_luma
            # hsluv loss
            if self.cri_hsluv:
                l_g_hsluv = self.cri_hsluv(self.output, self.gt)
                l_g_total += l_g_hsluv
                loss_dict["l_g_hsluv"] = l_g_hsluv
            # avg loss
            if self.cri_avg:
                l_g_avg = self.cri_avg(self.output, self.gt)
                l_g_total += l_g_avg
                loss_dict["l_g_avg"] = l_g_avg
            # bicubic loss
            if self.cri_bicubic:
                l_g_bicubic = self.cri_bicubic(self.output, self.gt)
                l_g_total += l_g_bicubic
                loss_dict["l_g_bicubic"] = l_g_bicubic
            # gan loss
            if self.cri_gan and self.net_d:
                fake_g_pred = self.net_d(self.output)
                l_g_gan = self.cri_gan(fake_g_pred, True, is_disc=False)
                l_g_total += l_g_gan
                loss_dict["l_g_gan"] = l_g_gan

            # add total generator loss for tensorboard tracking
            loss_dict["l_g_total"] = l_g_total

        self.scaler_g.scale(l_g_total).backward()
        scale_before = self.scaler_g.get_scale()
        self.scaler_g.step(self.optimizer_g)
        self.scaler_g.update()
        self.optimizers_skipped[0] = self.scaler_g.get_scale() < scale_before
        self.optimizer_g.zero_grad()

        if (
            self.net_d is not None
            and self.cri_gan is not None
            and self.optimizer_d is not None
        ):
            # optimize net_d
            for p in self.net_d.parameters():
                p.requires_grad = True

            with torch.autocast(
                device_type=self.device.type, dtype=self.amp_dtype, enabled=self.use_amp
            ):
                # real
                real_d_pred = self.net_d(self.gt)
                l_d_real = self.cri_gan(real_d_pred, True, is_disc=True)
                loss_dict["l_d_real"] = l_d_real
                loss_dict["out_d_real"] = torch.mean(real_d_pred.detach())
                # fake
                fake_d_pred = self.net_d(
                    self.output.detach().clone()
                )  # clone for pt1.9
                l_d_fake = self.cri_gan(fake_d_pred, False, is_disc=True)
                loss_dict["l_d_fake"] = l_d_fake
                loss_dict["out_d_fake"] = torch.mean(fake_d_pred.detach())

            self.scaler_d.scale(l_d_real).backward()  # retain_graph?
            self.scaler_d.scale(l_d_fake).backward()
            scale_before = self.scaler_d.get_scale()
            self.scaler_d.step(self.optimizer_d)
            self.scaler_d.update()
            self.optimizers_skipped[1] = self.scaler_d.get_scale() < scale_before
            self.optimizer_d.zero_grad()

        for key, value in loss_dict.items():
            val = (
                value
                if isinstance(value, float)
                else value.to(dtype=torch.float32).detach()
            )
            self.log_dict[key] = self.log_dict.get(key, 0) + val * n_samples

        if self.ema_decay > 0:
            self.model_ema(decay=self.ema_decay)

    def test(self) -> None:
        with torch.autocast(
            device_type=self.device.type, dtype=self.amp_dtype, enabled=self.use_amp
        ):
            if self.net_g_ema is not None:
                self.net_g_ema.eval()
                with torch.inference_mode():
                    self.output = self.net_g_ema(self.lq)
            else:
                self.net_g.eval()
                with torch.inference_mode():
                    self.output = self.net_g(self.lq)
                self.net_g.train()

    def dist_validation(
        self,
        dataloader: DataLoader,
        current_iter: int,
        tb_logger: SummaryWriter | None,
        save_img: bool,
    ) -> None:
        if self.opt.rank == 0:
            self.nondist_validation(dataloader, current_iter, tb_logger, save_img)

    def nondist_validation(
        self,
        dataloader: DataLoader,
        current_iter: int,
        tb_logger: SummaryWriter | None,
        save_img: bool,
    ) -> None:
        self.is_train = False

        assert isinstance(dataloader.dataset, BaseDataset)
        assert self.opt.val is not None
        assert self.opt.path.visualization is not None

        dataset_name = dataloader.dataset.opt.name

        if self.with_metrics:
            assert self.opt.val.metrics is not None
            if len(self.metric_results) == 0:  # only execute in the first run
                self.metric_results: dict[str, Any] = {
                    metric: 0 for metric in self.opt.val.metrics.keys()
                }
            # initialize the best metric results for each dataset_name (supporting multiple validation datasets)
            self._initialize_best_metric_results(dataset_name)
        # zero self.metric_results
        if self.with_metrics:
            self.metric_results = {metric: 0 for metric in self.metric_results}

        metric_data = {}
        pbar = None
        if self.use_pbar:
            pbar = tqdm(total=len(dataloader), unit="image")

        logger = get_root_logger()
        if save_img and len(dataloader) > 0:
            logger.info(
                "Saving %d validation images to: %s",
                len(dataloader),
                self.opt.path.visualization,
            )

        for val_data in dataloader:
            img_name = osp.splitext(osp.basename(val_data["gt_path"][0]))[0]
            self.feed_data(val_data)
            self.test()

            visuals = self.get_current_visuals()
            sr_img = tensor2img(visuals["result"])
            metric_data["img"] = sr_img
            if "gt" in visuals:
                gt_img = tensor2img(visuals["gt"])
                metric_data["img2"] = gt_img
                self.gt = None

            # tentative for out of GPU memory
            self.lq = None
            self.output = None
            torch.cuda.empty_cache()

            save_img_dir = None

            if save_img:
                if self.opt.is_train:
                    save_img_dir = osp.join(self.opt.path.visualization, img_name)
                    save_img_path = osp.join(
                        save_img_dir, f"{img_name}_{current_iter:06d}.png"
                    )
                elif self.opt.val.suffix:
                    save_img_path = osp.join(
                        self.opt.path.visualization,
                        dataset_name,
                        f"{img_name}_{self.opt.val.suffix}.png",
                    )
                else:
                    save_img_path = osp.join(
                        self.opt.path.visualization,
                        dataset_name,
                        f"{img_name}_{self.opt.name}.png",
                    )
                imwrite(sr_img, save_img_path)
<<<<<<< HEAD
                if (
                    self.opt.is_train
                    and not self.first_val_completed
                    and "lq_path" in val_data
                ):
=======
                if self.opt.is_train and not self.first_val_completed:
                    assert save_img_dir is not None
>>>>>>> beb1d4b9
                    lr_img_target_path = osp.join(save_img_dir, f"{img_name}_lr.png")
                    if not os.path.exists(lr_img_target_path):
                        shutil.copy(val_data["lq_path"][0], lr_img_target_path)

            if self.with_metrics:
                # calculate metrics
                assert self.opt.val.metrics is not None
                for name, opt_ in self.opt.val.metrics.items():
                    self.metric_results[name] += calculate_metric(
                        metric_data, opt_, self.device
                    )
            if pbar is not None:
                pbar.update(1)
                pbar.set_description(f"Test {img_name}")
        if pbar is not None:
            pbar.close()

        if self.with_metrics:
            for metric in self.metric_results.keys():
                self.metric_results[metric] /= len(dataloader)
                # update the best metric result
                self._update_best_metric_result(
                    dataset_name, metric, self.metric_results[metric], current_iter
                )

            self._log_validation_metric_values(current_iter, dataset_name, tb_logger)

        self.first_val_completed = True
        self.is_train = True

    def _log_validation_metric_values(
        self, current_iter: int, dataset_name: str, tb_logger: SummaryWriter | None
    ) -> None:
        log_str = f"Validation {dataset_name}\n"
        for metric, value in self.metric_results.items():
            log_str += f"\t # {metric}: {value:.4f}"
            if len(self.best_metric_results) > 0:
                log_str += (
                    f'\tBest: {self.best_metric_results[dataset_name][metric]["val"]:.4f} @ '
                    f'{self.best_metric_results[dataset_name][metric]["iter"]} iter'
                )
            log_str += "\n"

        logger = get_root_logger()
        logger.info(log_str)
        if tb_logger:
            for metric, value in self.metric_results.items():
                tb_logger.add_scalar(
                    f"metrics/{dataset_name}/{metric}", value, current_iter
                )

    def get_current_visuals(self) -> dict[str, Tensor]:
        assert self.output is not None
        assert self.lq is not None

        out_dict = OrderedDict()
        out_dict["lq"] = self.lq.detach().cpu()
        out_dict["result"] = self.output.detach().cpu()

        if self.gt is not None:
            out_dict["gt"] = self.gt.detach().cpu()
        return out_dict

    def save(self, epoch: int, current_iter: int) -> None:
        assert self.opt.path.models is not None
        assert self.opt.path.resume_models is not None

        if self.net_g_ema is not None:
            self.save_network(
                self.net_g_ema, "net_g_ema", self.opt.path.models, current_iter
            )

            self.save_network(
                self.net_g_ema, "net_g", self.opt.path.resume_models, current_iter
            )
        else:
            self.save_network(self.net_g, "net_g", self.opt.path.models, current_iter)

        if self.net_d is not None:
            self.save_network(
                self.net_d, "net_d", self.opt.path.resume_models, current_iter
            )

        self.save_training_state(epoch, current_iter)<|MERGE_RESOLUTION|>--- conflicted
+++ resolved
@@ -553,16 +553,12 @@
                         f"{img_name}_{self.opt.name}.png",
                     )
                 imwrite(sr_img, save_img_path)
-<<<<<<< HEAD
                 if (
                     self.opt.is_train
                     and not self.first_val_completed
                     and "lq_path" in val_data
                 ):
-=======
-                if self.opt.is_train and not self.first_val_completed:
                     assert save_img_dir is not None
->>>>>>> beb1d4b9
                     lr_img_target_path = osp.join(save_img_dir, f"{img_name}_lr.png")
                     if not os.path.exists(lr_img_target_path):
                         shutil.copy(val_data["lq_path"][0], lr_img_target_path)
