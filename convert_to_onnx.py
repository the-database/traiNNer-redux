import os
import time
from logging import Logger
from os import path as osp
from pathlib import Path
from typing import Literal

import numpy as np
import onnx
import onnxruntime as ort
import torch
from modelopt.onnx.autocast import convert_to_mixed_precision
from modelopt.onnx.autocast.nodeclassifier import NodeRuleBase
from onnx import ModelProto, TensorProto
from onnxslim import slim
from rich.traceback import install
from torch import Tensor
from torch.export.dynamic_shapes import Dim
from traiNNer.archs.arch_info import REQUIRE_32_HW, REQUIRE_64_HW
from traiNNer.models import build_model
from traiNNer.models.base_model import BaseModel
from traiNNer.utils.config import Config
from traiNNer.utils.logger import clickable_file_path, get_root_logger
from traiNNer.utils.misc import format_duration_min_sec
from traiNNer.utils.redux_options import ReduxOptions

MAX_LEGACY_OPSET = 20
MIN_DYNAMO_OPSET = 18

INPUT_NAME = "input"
OUTPUT_NAME = "output"

DType = Literal["fp32", "fp16", "bf16"]

DTYPE_MAP: dict[DType, torch.dtype] = {
    "fp32": torch.float32,
    "fp16": torch.float16,
    "bf16": torch.bfloat16,
}

ONNX_DTYPE_MAP: dict[DType, int] = {
    "fp32": TensorProto.FLOAT,
    "fp16": TensorProto.FLOAT16,
    "bf16": TensorProto.BFLOAT16,
}

MODELOPT_PRECISION_MAP: dict[DType, str] = {
    "fp16": "fp16",
    "bf16": "bf16",
}


def get_out_path(
    out_dir: str,
    name: str,
    opset: int,
    dtype: DType,
    optimized: bool,
    dynamo: bool,
    shape: tuple[int, int, int, int],
    dynamic_flags: tuple[bool, bool, bool, bool],
) -> str:
    axis_labels = ["N", "C", "H", "W"]
    shape_parts = []
    dynamic_dims = []

    for i, (dim_val, is_dyn) in enumerate(zip(shape, dynamic_flags, strict=False)):
        if is_dyn:
            shape_parts.append(axis_labels[i])
            dynamic_dims.append(axis_labels[i])
        else:
            shape_parts.append(str(dim_val))

    shape_str = "x".join(shape_parts)
    if dynamic_dims:
        shape_str += f"_dyn-{''.join(dynamic_dims)}"
    else:
        shape_str += "_static"

    dtype_str = str(dtype)
    if dtype != "fp32":
        dtype_str = f"strong_{dtype}"

    filename = f"{name}_{shape_str}_{dtype_str}_op{opset}{'_onnxslim' if optimized else ''}{'_dynamo' if dynamo else ''}.onnx"
    return osp.normpath(osp.join(out_dir, filename))


def parse_input_shape(
    shape_str: str,
    net_g_type: str,
) -> tuple[tuple[int, int, int, int], tuple[bool, bool, bool, bool]]:
    parts = [p.strip() for p in shape_str.lower().split("x")]
    if len(parts) != 4:
        raise ValueError(f"Invalid onnx.shape (expected NxCxHxW): {shape_str!r}")

    default_hw = 16
    if net_g_type in REQUIRE_32_HW:
        default_hw = 32
    elif net_g_type in REQUIRE_64_HW:
        default_hw = 64
    defaults = [1, 3, default_hw, default_hw]

    dims: list[int] = []
    dynamic_flags: list[bool] = []

    for i, p in enumerate(parts):
        if p.isdigit():
            dims.append(int(p))
            dynamic_flags.append(False)
        else:
            dims.append(defaults[i])
            dynamic_flags.append(True)

    return tuple(dims), (  # pyright: ignore[reportReturnType]
        dynamic_flags[0],
        dynamic_flags[1],
        dynamic_flags[2],
        dynamic_flags[3],
    )


def convert_onnx_to_low_precision(
    onnx_path: str, bf16_exclude_depthwise: bool, dtype: DType, opset: int
) -> ModelProto:
    if dtype == "fp32":
        return onnx.load(onnx_path)
    elif dtype == "fp16":
        torch_dtype = DTYPE_MAP[dtype]
        max_val = torch.finfo(torch_dtype).max
    else:
        max_val = np.inf

    custom_rule = None
    if dtype == "bf16" and bf16_exclude_depthwise:
        fp32_model = onnx.load(onnx_path)
        init_map = {t.name: t for t in fp32_model.graph.initializer}
        custom_rule = SkipDepthwiseConvRule(init_map)

    return convert_to_mixed_precision(
        onnx_path=onnx_path,
        low_precision_type=MODELOPT_PRECISION_MAP[dtype],
        keep_io_types=dtype == "bf16",
        data_max=max_val,
        init_max=max_val,
        custom_rule=custom_rule,
<<<<<<< HEAD
        opset=opset,  # Now uses the user's config opset
=======
        op_types_to_exclude=["ConvTranspose"],
>>>>>>> 682211ad
    )

    # TODO for bf16 model convert io to fp16


def convert_and_save_onnx(
    model: BaseModel,
    logger: Logger,
    opt: ReduxOptions,
    torch_input: Tensor,
    dynamic_flags: tuple[bool, bool, bool, bool],
    out_dir: str,
    example_shape: tuple[int, int, int, int],
    dtype: DType,
) -> tuple[ModelProto, int, str, str | None]:
    assert model.net_g is not None
    assert opt.onnx is not None

    is_dynamo = bool(opt.onnx.dynamo)
    requested_opset = opt.onnx.opset

    has_dynamic = any(dynamic_flags)
    axis_names = ["batch_size", "channels", "height", "width"]

    if not has_dynamic:
        logger.info(
            "Exporting ONNX with fully static input shape %s (N,C,H,W), dtype=%s.",
            opt.onnx.shape,
            dtype,
        )
    else:
        dynamic_dims = [
            name
            for name, is_dyn in zip(axis_names, dynamic_flags, strict=False)
            if is_dyn
        ]
        static_dims = [
            name
            for name, is_dyn in zip(axis_names, dynamic_flags, strict=False)
            if not is_dyn
        ]
        logger.info(
            "Exporting ONNX with mixed static/dynamic input shape %s (N,C,H,W). "
            "Example shape: %s. Dynamic dims: %s. Static dims: %s. dtype=%s.",
            opt.onnx.shape,
            "x".join(str(d) for d in example_shape),
            ", ".join(dynamic_dims),
            ", ".join(static_dims),
            dtype,
        )

    if not has_dynamic:
        dynamic_shapes = None
        dynamic_axes = None
    else:
        dim_specs = [Dim.AUTO if is_dyn else Dim.STATIC for is_dyn in dynamic_flags]
        dynamic_shapes = (tuple(dim_specs),)

        dynamic_axes = {INPUT_NAME: {}, OUTPUT_NAME: {}}
        for axis, is_dyn in enumerate(dynamic_flags):
            if not is_dyn:
                continue
            name = axis_names[axis]
            dynamic_axes[INPUT_NAME][axis] = name
            dynamic_axes[OUTPUT_NAME][axis] = name

    if is_dynamo:
        if requested_opset < MIN_DYNAMO_OPSET:
            logger.info(
                (
                    "Requested ONNX opset %d is below the minimum for dynamo export (%d). "
                    "Using %d instead. If you really need opset %d, try disabling dynamo "
                    "with dynamo: false in your config."
                ),
                requested_opset,
                MIN_DYNAMO_OPSET,
                MIN_DYNAMO_OPSET,
                requested_opset,
            )
        opset = max(MIN_DYNAMO_OPSET, requested_opset)

        dynamic_axes = None
    else:
        if requested_opset > MAX_LEGACY_OPSET:
            logger.info(
                (
                    "Requested ONNX opset %d is above the maximum for legacy export (%d). "
                    "Using %d instead. If you really need opset %d, try enabling dynamo "
                    "with dynamo: true in your config."
                ),
                requested_opset,
                MAX_LEGACY_OPSET,
                MAX_LEGACY_OPSET,
                requested_opset,
            )
        opset = min(MAX_LEGACY_OPSET, requested_opset)

        dynamic_shapes = None

    fp32_out_path = get_out_path(
        out_dir,
        opt.name,
        opset,
        dtype="fp32",
        optimized=False,
        dynamo=is_dynamo,
        shape=example_shape,
        dynamic_flags=dynamic_flags,
    )

    if dtype == "fp32":
        temp_out_path = fp32_out_path
    else:
        temp_out_path = fp32_out_path + ".export_temp"

    out_path = get_out_path(
        out_dir,
        opt.name,
        opset,
        dtype=dtype,
        optimized=False,
        dynamo=is_dynamo,
        shape=example_shape,
        dynamic_flags=dynamic_flags,
    )

    with torch.inference_mode():
        onnx_program = torch.onnx.export(
            model.net_g,
            (torch_input,),
            None if is_dynamo else temp_out_path,
            dynamo=is_dynamo,
            verbose=False,
            optimize=False,
            opset_version=opset,
            input_names=[INPUT_NAME],
            output_names=[OUTPUT_NAME],
            dynamic_shapes=dynamic_shapes,
            dynamic_axes=dynamic_axes,
            verify=opt.onnx.verify if dtype == "fp32" else False,
        )

        if is_dynamo:
            assert onnx_program is not None
            logger.info("Dynamo ONNX conversion complete. Optimizing...")

            pre_nodes = len(onnx_program.model.graph)
            logger.info("Dynamo export nodes before optimize(): %d", pre_nodes)

            onnx_program.optimize()
            onnx_program.save(temp_out_path)

            post_nodes = len(onnx_program.model.graph)
            logger.info("Dynamo export nodes after optimize(): %d", post_nodes)

        else:
            model_proto_pre = onnx.load(temp_out_path)
            pre_nodes = len(model_proto_pre.graph.node)
            logger.info(
                "Legacy ONNX conversion complete. Nodes before ORT optimize: %d",
                pre_nodes,
            )

            ort_optimized_path = temp_out_path + ".ortopt"
            so = ort.SessionOptions()
            so.graph_optimization_level = ort.GraphOptimizationLevel.ORT_ENABLE_BASIC
            so.optimized_model_filepath = ort_optimized_path

            logger.info(
                "Optimizing legacy ONNX with ONNX Runtime (ORT_ENABLE_BASIC)..."
            )
            ort.InferenceSession(
                temp_out_path,
                sess_options=so,
                providers=["CPUExecutionProvider"],
            )

            model_proto_post = onnx.load(ort_optimized_path)
            post_nodes = len(model_proto_post.graph.node)
            logger.info(
                "ORT optimization complete. Nodes after ORT optimize: %d", post_nodes
            )

            onnx.save(model_proto_post, temp_out_path)

            try:
                if osp.exists(ort_optimized_path):
                    os.remove(ort_optimized_path)
            except OSError:
                pass

    fp32_saved_path: str | None = None

    if dtype != "fp32":
        logger.info("Saving FP32 ONNX model to %s", fp32_out_path)
        fp32_model_proto = onnx.load(temp_out_path)
        onnx.save(fp32_model_proto, fp32_out_path)
        fp32_saved_path = fp32_out_path

        logger.info(
            "Converting ONNX model to %s using NVIDIA Model Optimizer...", dtype
        )
        model_proto = convert_onnx_to_low_precision(
            temp_out_path, opt.onnx.bf16_exclude_depthwise, dtype, opset
        )
        onnx.save(model_proto, out_path)

        if osp.exists(temp_out_path):
            os.remove(temp_out_path)
    else:
        model_proto = onnx.load(temp_out_path)

    assert model_proto is not None
    return model_proto, opset, out_path, fp32_saved_path


def verify_onnx(
    model: BaseModel,
    logger: Logger,
    torch_input: Tensor,
    onnx_path: str,
    dtype: DType,
) -> None:
    assert model.net_g is not None

    onnx_model = onnx.load(onnx_path)
    onnx.checker.check_model(onnx_model)

    if dtype == "bf16":
        logger.info(
            "Skipping ONNX Runtime verification for bf16 model (ORT CUDA bf16 unsupported/limited). "
            "Use TensorRT with --stronglyTyped for inference."
        )
        return

    torch_dtype = DTYPE_MAP[dtype]

    with torch.inference_mode():
        if dtype == "fp16":
            model_dtype = model.net_g.to(torch_dtype)
            input_dtype = torch_input.to(torch_dtype)
            torch_output_np = model_dtype(input_dtype).float().cpu().numpy()
        else:
            torch_output_np = model.net_g(torch_input).cpu().numpy()

    providers = ["CUDAExecutionProvider"]

    try:
        ort_session = ort.InferenceSession(onnx_path, providers=providers)
    except Exception as e:
        logger.warning(
            "Could not create ONNX Runtime session for verification (dtype=%s): %s",
            dtype,
            e,
        )
        return

    input_np = (
        torch_input.cpu().numpy().astype(np.float16)
        if dtype == "fp16"
        else torch_input.cpu().numpy()
    )

    ort_inputs = {ort_session.get_inputs()[0].name: input_np}

    try:
        onnx_output = ort_session.run(None, ort_inputs)
    except Exception as e:
        logger.warning("ONNX Runtime inference failed during verification: %s", e)
        return

    onnx_output_fp32 = (
        onnx_output[0].astype(np.float32)
        if onnx_output[0].dtype != np.float32
        else onnx_output[0]
    )

    if dtype == "fp16":
        rtol, atol = 1e-02, 1e-02
    else:
        rtol, atol = 1e-02, 1e-03

    try:
        np.testing.assert_allclose(
            torch_output_np,
            onnx_output_fp32,
            rtol=rtol,
            atol=atol,
        )
        logger.info(
            "ONNX output verified against PyTorch output successfully (dtype=%s).",
            dtype,
        )
    except AssertionError as e:
        logger.warning(
            "ONNX verification completed with warnings (dtype=%s): %s", dtype, e
        )


def convert_pipeline(root_path: str) -> None:
    install()
    torch.cuda.set_per_process_memory_fraction(fraction=1.0)
    opt, _ = Config.load_config_from_file(root_path, is_train=False)
    model = build_model(opt)
    assert opt.onnx is not None
    assert opt.network_g is not None

    dtype: DType = getattr(opt.onnx, "dtype", "fp32")
    if dtype not in DTYPE_MAP:
        raise ValueError(
            f"Invalid dtype '{dtype}'. Must be one of: {list(DTYPE_MAP.keys())}"
        )

    example_shape, dynamic_flags = parse_input_shape(
        opt.onnx.shape, opt.network_g["type"]
    )

    torch_input = torch.randn(*example_shape, device="cuda", dtype=torch.float32)

    start_time = time.time()

    assert model.net_g is not None
    model.net_g.eval()
    logger = get_root_logger()

    out_dir = "./onnx"
    os.makedirs(out_dir, exist_ok=True)

    model_proto, opset, out_path, fp32_path = convert_and_save_onnx(
        model, logger, opt, torch_input, dynamic_flags, out_dir, example_shape, dtype
    )

    end_time = time.time()

    logger.info(
        "Saved to %s in %s.",
        clickable_file_path(Path(out_path).absolute().parent, out_path),
        format_duration_min_sec(end_time - start_time),
    )

    if fp32_path is not None:
        logger.info(
            "Also saved FP32 model to %s",
            clickable_file_path(Path(fp32_path).absolute().parent, fp32_path),
        )

    if not opt.onnx.dynamo:
        if opt.onnx.verify:
            verify_onnx(model, logger, torch_input, out_path, dtype)
            if fp32_path is not None:
                verify_onnx(model, logger, torch_input, fp32_path, "fp32")

    if opt.onnx.optimize:
        logger.info("Optimizing ONNX with OnnxSlim...")
        model_proto = slim(
            model_proto,
        )

        assert isinstance(model_proto, ModelProto)

        optimized_path = get_out_path(
            out_dir,
            opt.name,
            opset,
            dtype=dtype,
            optimized=True,
            dynamo=opt.onnx.dynamo,
            shape=example_shape,
            dynamic_flags=dynamic_flags,
        )

        session_opt = ort.SessionOptions()
        session_opt.graph_optimization_level = (
            ort.GraphOptimizationLevel.ORT_ENABLE_EXTENDED
        )
        session_opt.optimized_model_filepath = optimized_path

        providers = ["CUDAExecutionProvider"]

        try:
            ort.InferenceSession(out_path, session_opt, providers=providers)
            if opt.onnx.verify:
                verify_onnx(model, logger, torch_input, optimized_path, dtype)
            model_proto = onnx.load(optimized_path)
            logger.info(
                "Optimized model saved to %s",
                clickable_file_path(
                    Path(optimized_path).absolute().parent, optimized_path
                ),
            )
        except Exception as e:
            logger.warning("ONNX optimization failed: %s", e)


class SkipDepthwiseConvRule(NodeRuleBase):
    def __init__(
        self,
        initializer_map: dict[str, onnx.TensorProto],
    ) -> None:
        self.inits = initializer_map
        self.logger = get_root_logger()

    def _check_inner(self, node: onnx.NodeProto) -> bool:  # pyright: ignore[reportIncompatibleMethodOverride]
        if node.op_type != "Conv":
            return False

        group = 1
        for a in node.attribute:
            if a.name == "group":
                group = int(onnx.helper.get_attribute_value(a))
                break
        if group <= 1:
            return False

        if len(node.input) < 2:
            return False
        w_name = node.input[1]
        w_init = self.inits.get(w_name)
        if w_init is None:
            return False

        w = onnx.numpy_helper.to_array(w_init)
        if w.ndim < 3:
            return False

        cout = int(w.shape[0])
        cin_per_group = int(w.shape[1])

        return (cin_per_group == 1) and (group == cout)

    def _log_skipped(self, node: onnx.NodeProto, **kwargs) -> None:
        self.logger.info("Skipping depthwise Conv node %s (kept FP32)", node.name)


if __name__ == "__main__":
    root_path = osp.abspath(osp.join(__file__, osp.pardir))
    convert_pipeline(root_path)<|MERGE_RESOLUTION|>--- conflicted
+++ resolved
@@ -143,11 +143,8 @@
         data_max=max_val,
         init_max=max_val,
         custom_rule=custom_rule,
-<<<<<<< HEAD
         opset=opset,  # Now uses the user's config opset
-=======
         op_types_to_exclude=["ConvTranspose"],
->>>>>>> 682211ad
     )
 
     # TODO for bf16 model convert io to fp16
